import os
import pytest
import numpy as np
from datetime import datetime
import ezomero
from omero.cli import CLI
from omero.gateway import BlitzGateway
from omero.gateway import ScreenWrapper, PlateWrapper
from omero.model import ScreenI, PlateI, WellI, WellSampleI, ImageI
from omero.model import ScreenPlateLinkI
from omero.plugins.sessions import SessionsControl
from omero.plugins.user import UserControl
from omero.plugins.group import GroupControl
from omero.rtypes import rint

# Settings for OMERO
DEFAULT_OMERO_USER = "root"
DEFAULT_OMERO_PASS = "omero"
DEFAULT_OMERO_HOST = "localhost"
DEFAULT_OMERO_PORT = 6064
DEFAULT_OMERO_SECURE = 1

# [[group, permissions], ...]
GROUPS_TO_CREATE = [['test_group_1', 'read-only'],
                    ['test_group_2', 'read-only']]

# [[user, [groups to be added to], [groups to own]], ...]
USERS_TO_CREATE = [
                   [
                    'test_user1',
                    ['test_group_1', 'test_group_2'],
                    ['test_group_1']
                   ],
                   [
                    'test_user2',
                    ['test_group_1', 'test_group_2'],
                    ['test_group_2']
                   ],
                   [
                    'test_user3',
                    ['test_group_2'],
                    []
                   ]
                  ]


def pytest_addoption(parser):
    parser.addoption("--omero-user",
                     action="store",
                     default=os.environ.get("OMERO_USER",
                                            DEFAULT_OMERO_USER))
    parser.addoption("--omero-pass",
                     action="store",
                     default=os.environ.get("OMERO_PASS",
                                            DEFAULT_OMERO_PASS))
    parser.addoption("--omero-host",
                     action="store",
                     default=os.environ.get("OMERO_HOST",
                                            DEFAULT_OMERO_HOST))
    parser.addoption("--omero-port",
                     action="store",
                     type=int,
                     default=int(os.environ.get("OMERO_PORT",
                                                DEFAULT_OMERO_PORT)))
    parser.addoption("--omero-secure",
                     action="store",
                     default=bool(os.environ.get("OMERO_SECURE",
                                                 DEFAULT_OMERO_SECURE)))


# we can change this later
@pytest.fixture(scope="session")
def omero_params(request):
    user = request.config.getoption("--omero-user")
    password = request.config.getoption("--omero-pass")
    host = request.config.getoption("--omero-host")
    port = request.config.getoption("--omero-port")
    secure = request.config.getoption("--omero-secure")
    return(user, password, host, port, secure)


@pytest.fixture(scope='session')
def users_groups(conn, omero_params):
    session_uuid = conn.getSession().getUuid().val
    user = omero_params[0]
    host = omero_params[2]
    port = str(omero_params[3])
    cli = CLI()
    cli.register('sessions', SessionsControl, 'test')
    cli.register('user', UserControl, 'test')
    cli.register('group', GroupControl, 'test')

    group_info = []
    for gname, gperms in GROUPS_TO_CREATE:
        cli.invoke(['group', 'add',
                    gname,
                    '--type', gperms,
                    '-k', session_uuid,
                    '-u', user,
                    '-s', host,
                    '-p', port])
        gid = ezomero.get_group_id(conn, gname)
        group_info.append([gname, gid])

    user_info = []
    for user, groups_add, groups_own in USERS_TO_CREATE:
        # make user while adding to first group
        cli.invoke(['user', 'add',
                    user,
                    'test',
                    'tester',
                    '--group-name', groups_add[0],
                    '-e', 'useremail@jax.org',
                    '-P', 'abc123',
                    '-k', session_uuid,
                    '-u', user,
                    '-s', host,
                    '-p', port])

        # add user to rest of groups
        if len(groups_add) > 1:
            for group in groups_add[1:]:
                cli.invoke(['group', 'adduser',
                            '--user-name', user,
                            '--name', group,
                            '-k', session_uuid,
                            '-u', user,
                            '-s', host,
                            '-p', port])

        # make user owner of listed groups
        if len(groups_own) > 0:
            for group in groups_own:
                cli.invoke(['group', 'adduser',
                            '--user-name', user,
                            '--name', group,
                            '--as-owner',
                            '-k', session_uuid,
                            '-u', user,
                            '-s', host,
                            '-p', port])
        uid = ezomero.get_user_id(conn, user)
        user_info.append([user, uid])

    return (group_info, user_info)


@pytest.fixture(scope='session')
def conn(omero_params):
    user, password, host, port, secure = omero_params
    conn = BlitzGateway(user, password, host=host, port=port, secure=secure)
    conn.connect()
    yield conn
    conn.close()


@pytest.fixture(scope='session')
def image_fixture():
    test_image = np.zeros((200, 201, 20, 3, 1), dtype=np.uint8)
    test_image[0:100, 0:100, 0:10, 0, :] = 255
    test_image[0:100, 0:100, 11:20, 1, :] = 255
    test_image[101:200, 101:201, :, 2, :] = 255
    return test_image


@pytest.fixture(scope='session')
def timestamp():
    return f'{datetime.now():%Y%m%d%H%M%S}'


@pytest.fixture(scope='session')
def project_structure(conn, timestamp, image_fixture, users_groups,
                      omero_params):
    group_info, user_info = users_groups
    # Don't change anything for default_user!
    # If you change anything about users/groups, make sure they exist
    # [[group, [projects]], ...] per user
    project_str = {
                    'users': [
                        {
                            'name': 'default_user',
                            'groups': [
                                {
                                    'name': 'default_group',
                                    'projects': [
                                        {
                                            'name': f'proj0_{timestamp}',
                                            'datasets': [
                                                {
                                                    'name': f'ds0_{timestamp}',
                                                    'images': [
                                                        f'im0_{timestamp}'
                                                    ]
                                                }
                                            ]
                                        }
                                    ]
                                }
                            ]
                        },
                        {
                            'name': 'test_user1',
                            'groups': [
                                {
                                    'name': 'test_group_1',
                                    'projects': [
                                        {
                                            'name': f'proj1_{timestamp}',
                                            'datasets': [
                                                {
                                                    'name': f'ds1_{timestamp}',
                                                    'images': [
                                                        f'im1_{timestamp}'
                                                    ]
                                                }
                                            ]
                                        },
                                        {
                                            'name': f'proj2_{timestamp}',
                                            'datasets': [
                                                {
                                                    'name': '',
                                                    'images': [

                                                    ]
                                                }
                                            ]
                                        }
                                    ]
                                },
                                {
                                    'name': 'test_group_2',
                                    'projects': [
                                        {
                                            'name': f'proj3_{timestamp}',
                                            'datasets': [
                                                {
                                                    'name': f'ds2_{timestamp}',
                                                    'images': [

                                                    ]
                                                },
                                                {
                                                    'name': f'ds3_{timestamp}',
                                                    'images': [
                                                        f'im2_{timestamp}',
                                                        f'im3_{timestamp}'
                                                    ]
                                                }
                                            ]
                                        }
                                    ]
                                }
                            ]
                        },
                        {
                            'name': 'test_user2',
                            'groups': [
                                {
                                    'name': 'test_group_1',
                                    'projects': [
                                        {
                                            'name': f'proj4_{timestamp}',
                                            'datasets': [
                                                {
                                                    'name': f'ds4_{timestamp}',
                                                    'images': [
                                                        f'im4_{timestamp}'
                                                    ]
                                                }
                                            ]
                                        },
                                        {
                                            'name': f'proj5_{timestamp}',
                                            'datasets': [
                                                {
                                                    'name': f'ds5_{timestamp}',
                                                    'images': [

                                                    ]
                                                }
                                            ]
                                        }
                                    ]
                                },
                                {
                                    'name': 'test_group_2',
                                    'projects': [
                                        {
                                            'name': f'proj6_{timestamp}',
                                            'datasets': [
                                                {
                                                    'name': f'ds6_{timestamp}',
                                                    'images': [
                                                        f'im5_{timestamp}',
                                                        f'im6_{timestamp}'
                                                    ]
                                                }
                                            ]
                                        }
                                    ]
                                }
                            ]
                        }
                    ]
                  }
    project_info = []
    dataset_info = []
    image_info = []
    for user in project_str['users']:
        username = user['name']
        for group in user['groups']:
            groupname = group['name']
            current_conn = conn

            # New connection if user and group need to be specified
            if username != 'default_user':
                current_conn = conn.suConn(username, groupname)

            # Loop to post projects, datasets, and images
            for project in group['projects']:
                projname = project['name']
                proj_id = ezomero.post_project(current_conn,
                                               projname,
                                               'test project')
                project_info.append([projname, proj_id])

                for dataset in project['datasets']:
                    dsname = dataset['name']
                    ds_id = ezomero.post_dataset(current_conn,
                                                 dsname,
                                                 proj_id,
                                                 'test dataset')
                    dataset_info.append([dsname, ds_id])

                    for imname in dataset['images']:
                        im_id = ezomero.post_image(current_conn,
                                                   image_fixture,
                                                   imname,
                                                   dataset_id=ds_id)
                        image_info.append([imname, im_id])

            # Close temporary connection if it was created
            if username != 'default_user':
                current_conn.close()

    yield [project_info, dataset_info, image_info]
    conn.SERVICE_OPTS.setOmeroGroup(-1)
    for pname, pid in project_info:
        conn.deleteObjects("Project", [pid], deleteAnns=True,
                           deleteChildren=True, wait=True)


@pytest.fixture(scope='session')
def screen_structure(conn, timestamp, image_fixture):
    # screen info
    update_service = conn.getUpdateService()
    # Create Screen
    screen_name = "screen_" + timestamp
    screen = ScreenWrapper(conn, ScreenI())
    screen.setName(screen_name)
    screen.save()
    screen_id = screen.getId()

    # Create Plate
    plate_name = "plate_" + timestamp
    plate = PlateWrapper(conn, PlateI())
    plate.setName(plate_name)
    plate.save()
    plate_id = plate.getId()
    link = ScreenPlateLinkI()
    link.setParent(ScreenI(screen_id, False))
    link.setChild(PlateI(plate_id, False))
    update_service.saveObject(link)

    # Create Well
    well = WellI()
    well.setPlate(PlateI(plate_id, False))
    well.setColumn(rint(1))
    well.setRow(rint(1))
    well.setPlate(PlateI(plate_id, False))

    # Create Well Sample with Image
    ws = WellSampleI()
    im_id1 = ezomero.post_image(conn, image_fixture, "well image")
    ws.setImage(ImageI(im_id1, False))
    well.addWellSample(ws)
    well_obj = update_service.saveAndReturnObject(well)
    well_id = well_obj.getId().getValue()

<<<<<<< HEAD
    return({'proj': proj_id,
            'ds': ds_id,
            'im': im_id,
            'screen': screen_id,
            'plate': plate_id,
            'well': well_id,
            'im1': im_id1})


@pytest.fixture(scope='session')
def roi_fixture():
    point = ezomero.Point(x=90, y=100)
    red_point = ezomero.Point(x=110.4, y=100, z=10, t=0, stroke_color='red')
    line = ezomero.Line(x1=80, y1=80, x2=120, y2=120)
    green_line = ezomero.Line(x1=70, y1=70, x2=130, y2=130, stroke_color=(0, 255, 0))
    rectangle = ezomero.Rectangle(x=50, y=50, width=100, height=100)
    blue_rectangle = ezomero.Rectangle(x=70, y=70, width=60, height=60, stroke_color=(0, 0, 255), fill_color=(0, 0, 0, 0.1))

    shapes = [point, red_point, line, green_line, rectangle, blue_rectangle]

    return shapes
=======
    yield [plate_id, well_id, im_id1, screen_id]
    conn.SERVICE_OPTS.setOmeroGroup(-1)
    conn.deleteObjects("Screen", [screen_id], deleteAnns=True,
                       deleteChildren=True, wait=True)
>>>>>>> aae1eac9
<|MERGE_RESOLUTION|>--- conflicted
+++ resolved
@@ -388,31 +388,7 @@
     well_obj = update_service.saveAndReturnObject(well)
     well_id = well_obj.getId().getValue()
 
-<<<<<<< HEAD
-    return({'proj': proj_id,
-            'ds': ds_id,
-            'im': im_id,
-            'screen': screen_id,
-            'plate': plate_id,
-            'well': well_id,
-            'im1': im_id1})
-
-
-@pytest.fixture(scope='session')
-def roi_fixture():
-    point = ezomero.Point(x=90, y=100)
-    red_point = ezomero.Point(x=110.4, y=100, z=10, t=0, stroke_color='red')
-    line = ezomero.Line(x1=80, y1=80, x2=120, y2=120)
-    green_line = ezomero.Line(x1=70, y1=70, x2=130, y2=130, stroke_color=(0, 255, 0))
-    rectangle = ezomero.Rectangle(x=50, y=50, width=100, height=100)
-    blue_rectangle = ezomero.Rectangle(x=70, y=70, width=60, height=60, stroke_color=(0, 0, 255), fill_color=(0, 0, 0, 0.1))
-
-    shapes = [point, red_point, line, green_line, rectangle, blue_rectangle]
-
-    return shapes
-=======
     yield [plate_id, well_id, im_id1, screen_id]
     conn.SERVICE_OPTS.setOmeroGroup(-1)
     conn.deleteObjects("Screen", [screen_id], deleteAnns=True,
-                       deleteChildren=True, wait=True)
->>>>>>> aae1eac9
+                       deleteChildren=True, wait=True)