--- conflicted
+++ resolved
@@ -332,11 +332,8 @@
                   dataset: Optional[int] = None,
                   plate: Optional[int] = None,
                   well: Optional[int] = None,
-<<<<<<< HEAD
+                  plate_acquisition: Optional[int] = None,
                   annotation: Optional[int] = None,
-=======
-                  plate_acquisition: Optional[int] = None,
->>>>>>> c9d57578
                   across_groups: Optional[bool] = True) -> List[int]:
     """Return a list of image ids based on image container
 
@@ -356,14 +353,11 @@
         all images contained in all Wells belonging to the specified Plate.
     well : int, optional
         ID of Well from which to return image IDs.
-<<<<<<< HEAD
+    plate_acquisition : int, optional
+        ID of Plate acquisition from which to return image IDs.
     annotation : int, optional
         ID of Annotation from which to return image IDs. This will return IDs
         of all images linked to the specified annotation.
-=======
-    plate_acquisition : int, optional
-        ID of Plate acquisition from which to return image IDs.
->>>>>>> c9d57578
     across_groups : bool, optional
         Defines cross-group behavior of function - set to
         ``False`` to disable it.
@@ -379,13 +373,9 @@
     ``ezomero.set_group`` to specify group prior to passing
     the `conn` object to this function.
 
-<<<<<<< HEAD
-    Only one of Project, Dataset, Plate, Well or Annotation can be specified.
-    If none of those are specified, orphaned images are returned.
-=======
-    Only one of Project, Dataset, Plate, Well or Plate acquisition can be
-    specified. If none of those are specified, orphaned images are returned.
->>>>>>> c9d57578
+    Only one of Project, Dataset, Plate, Well, Plate acquisition or Annotation
+    can be specified. If none of those are specified, orphaned images are
+    returned.
 
     Examples
     --------
@@ -402,21 +392,13 @@
     >>> tag_ims = get_image_ids(conn, annotation=876)
     """
     arg_counter = 0
-<<<<<<< HEAD
-    for arg in [project, dataset, plate, well, annotation]:
-        if arg is not None:
-            arg_counter += 1
-    if arg_counter > 1:
-        raise ValueError('Only one of Project/Dataset/Plate/Well/Annotation'
-                         ' can be specified')
-=======
-    for arg in [project, dataset, plate, well, plate_acquisition]:
+
+    for arg in [project, dataset, plate, well, plate_acquisition, annotation]:
         if arg is not None:
             arg_counter += 1
     if arg_counter > 1:
         raise ValueError('Only one of Project/Dataset/Plate/Well'
-                         '/PlateAcquisition can be specified')
->>>>>>> c9d57578
+                         '/PlateAcquisition/Annotation can be specified')
 
     q = conn.getQueryService()
     params = Parameters()
@@ -472,7 +454,18 @@
             params,
             conn.SERVICE_OPTS
             )
-<<<<<<< HEAD
+    elif plate_acquisition is not None:
+        if not isinstance(plate_acquisition, int):
+            raise TypeError('Plate acquisition ID must be integer')
+        params.map = {"plate_acquisition": rlong(plate_acquisition)}
+        results = q.projection(
+            "SELECT i.id FROM WellSample ws"
+            " JOIN ws.image i"
+            " JOIN ws.plateAcquisition pa"
+            " WHERE pa.id=:plate_acquisition",
+            params,
+            conn.SERVICE_OPTS
+            )
     elif annotation is not None:
         if not isinstance(annotation, int):
             raise TypeError('Annotation ID must be integer')
@@ -480,17 +473,6 @@
         results = q.projection(
             "SELECT l.parent.id FROM ImageAnnotationLink l"
             " WHERE l.child.id=:annotation",
-=======
-    elif plate_acquisition is not None:
-        if not isinstance(plate_acquisition, int):
-            raise TypeError('Plate acquisition ID must be integer')
-        params.map = {"plate_acquisition": rlong(plate_acquisition)}
-        results = q.projection(
-            "SELECT i.id FROM WellSample ws"
-            " JOIN ws.image i"
-            " JOIN ws.plateAcquisition pa"
-            " WHERE pa.id=:plate_acquisition",
->>>>>>> c9d57578
             params,
             conn.SERVICE_OPTS
             )
