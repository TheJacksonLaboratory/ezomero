--- conflicted
+++ resolved
@@ -9,11 +9,8 @@
 from omero.model import DatasetImageLinkI, ImageI, ExperimenterI
 from omero.rtypes import rlong, rstring
 from omero.sys import Parameters
-<<<<<<< HEAD
 import inspect
-=======
 from pathlib import Path
->>>>>>> 0f372a77
 
 # expose functions for import
 __all__ = ["post_dataset",
@@ -40,7 +37,6 @@
            "set_group"]
 
 
-<<<<<<< HEAD
 def get_default_args(func):
     signature = inspect.signature(func)
     return {
@@ -67,8 +63,6 @@
 
 
 
-=======
->>>>>>> 0f372a77
 # posts
 
 @do_across_groups
